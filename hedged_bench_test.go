--- conflicted
+++ resolved
@@ -65,13 +65,8 @@
 			var errors = uint64(0)
 			var snapshot atomic.Value
 
-<<<<<<< HEAD
-			hedgedTarget, metrics := hedgedhttp.NewRoundTripperAndStats(1*time.Microsecond, 10, target)
-			initialSnapshot := metrics.Snapshot()
-=======
 			hedgedTarget, metrics := hedgedhttp.NewRoundTripperWithInstrumentation(10*time.Nanosecond, 10, target)
 			initialSnapshot := metrics.GetSnapshot()
->>>>>>> 84139769
 			snapshot.Store(&initialSnapshot)
 
 			go func() {
